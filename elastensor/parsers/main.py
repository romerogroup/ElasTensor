<<<<<<< HEAD
from .vasp import VaspParser
from .exceptions import FileTypeError

def get_code_format(filename):

    components = filename.split('.')
    if len(components) > 2:
        raise FileTypeError(f"Unrecognized file type '{'.'.join(components[1:])}'")
    else:
        suffix = components[-1]

    if 'poscar' in suffix.lower() or suffix == 'xml' or suffix.lower() == 'vasp':
        return 'vasp'
=======
def write_input_structure(structure, prefix=None, name_append="", code_format="vasp"):
    """Write crystal structure to input file for DFT calculations.

    Parameters
    ----------
    structure : Structure
        Crystal structure to write to file
    prefix : str, optional
        Prefix for output filename. If None, defaults to code-specific value
    name_append : str, optional
        String to append to filename, by default ''
    code_format : str, optional
        DFT code format to write file for, by default 'vasp'

    Raises
    ------
    NotImplementedError
        If requested code format is not implemented
    """
    if code_format == "vasp":
        from elastensor.parsers.vasp import write_poscar

        prefix = "POSCAR" if prefix is None else prefix
        filename = prefix + "-" + name_append
        write_poscar(structure, filename=filename)
>>>>>>> 5ddf11ef
    else:
        raise FileTypeError(f"Unrecognized file type '{suffix}'")

def read(filename):

    code_format = get_code_format(filename)

    if code_format == 'vasp':
        parser = VaspParser(filename=filename)

    return parser

def write_input_structure(structure, filename='POSCAR', name_append=''):

    code_format = get_code_format(filename)

    if code_format == 'vasp':
        filename += '-' + name_append if name_append else ''
        VaspParser.write_poscar(structure, filename=filename)<|MERGE_RESOLUTION|>--- conflicted
+++ resolved
@@ -1,4 +1,3 @@
-<<<<<<< HEAD
 from .vasp import VaspParser
 from .exceptions import FileTypeError
 
@@ -12,37 +11,19 @@
 
     if 'poscar' in suffix.lower() or suffix == 'xml' or suffix.lower() == 'vasp':
         return 'vasp'
-=======
-def write_input_structure(structure, prefix=None, name_append="", code_format="vasp"):
-    """Write crystal structure to input file for DFT calculations.
-
-    Parameters
-    ----------
-    structure : Structure
-        Crystal structure to write to file
-    prefix : str, optional
-        Prefix for output filename. If None, defaults to code-specific value
-    name_append : str, optional
-        String to append to filename, by default ''
-    code_format : str, optional
-        DFT code format to write file for, by default 'vasp'
-
-    Raises
-    ------
-    NotImplementedError
-        If requested code format is not implemented
-    """
-    if code_format == "vasp":
-        from elastensor.parsers.vasp import write_poscar
-
-        prefix = "POSCAR" if prefix is None else prefix
-        filename = prefix + "-" + name_append
-        write_poscar(structure, filename=filename)
->>>>>>> 5ddf11ef
     else:
         raise FileTypeError(f"Unrecognized file type '{suffix}'")
 
 def read(filename):
+    """Reads crystal structure and DFT output information from input file
+
+    Parameters
+    ----------
+    filename : str
+        Name of input file
+
+
+    """
 
     code_format = get_code_format(filename)
 
@@ -52,9 +33,27 @@
     return parser
 
 def write_input_structure(structure, filename='POSCAR', name_append=''):
+    """Write crystal structure to input file for DFT calculations.
 
+    Parameters
+    ----------
+    structure : Structure
+        Crystal structure to write to file
+    filename : str, optional
+        Name of file to write the structure. Defaults to Vasp POSCAR
+    name_append : str, optional
+        String to append to filename, by default ''
+
+    Raises
+    ------
+    FileTypeError
+        If file type from filename is not recognized
+    """
     code_format = get_code_format(filename)
+    
+    components = filename.split('.')
+    components[0] += '-' + name_append if name_append else ''
+    filename = '.'.join(components)
 
     if code_format == 'vasp':
-        filename += '-' + name_append if name_append else ''
         VaspParser.write_poscar(structure, filename=filename)