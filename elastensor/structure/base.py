import numpy as np
from spglib import get_spacegroup

<<<<<<< HEAD
from ..parsers import read
from ..utils import get_valid_array
=======
from elastensor.utils import get_valid_array
>>>>>>> 5ddf11ef

valid_symbols = [
    # 0
    "Ae",
    # 1
    "H",
    "He",
    # 2
    "Li",
    "Be",
    "B",
    "C",
    "N",
    "O",
    "F",
    "Ne",
    # 3
    "Na",
    "Mg",
    "Al",
    "Si",
    "P",
    "S",
    "Cl",
    "Ar",
    # 4
    "K",
    "Ca",
    "Sc",
    "Ti",
    "V",
    "Cr",
    "Mn",
    "Fe",
    "Co",
    "Ni",
    "Cu",
    "Zn",
    "Ga",
    "Ge",
    "As",
    "Se",
    "Br",
    "Kr",
    # 5
    "Rb",
    "Sr",
    "Y",
    "Zr",
    "Nb",
    "Mo",
    "Tc",
    "Ru",
    "Rh",
    "Pd",
    "Ag",
    "Cd",
    "In",
    "Sn",
    "Sb",
    "Te",
    "I",
    "Xe",
    # 6
    "Cs",
    "Ba",
    "La",
    "Ce",
    "Pr",
    "Nd",
    "Pm",
    "Sm",
    "Eu",
    "Gd",
    "Tb",
    "Dy",
    "Ho",
    "Er",
    "Tm",
    "Yb",
    "Lu",
    "Hf",
    "Ta",
    "W",
    "Re",
    "Os",
    "Ir",
    "Pt",
    "Au",
    "Hg",
    "Tl",
    "Pb",
    "Bi",
    "Po",
    "At",
    "Rn",
    # 7
    "Fr",
    "Ra",
    "Ac",
    "Th",
    "Pa",
    "U",
    "Np",
    "Pu",
    "Am",
    "Cm",
    "Bk",
    "Cf",
    "Es",
    "Fm",
    "Md",
    "No",
    "Lr",
    "Rf",
    "Db",
    "Sg",
    "Bh",
    "Hs",
    "Mt",
    "Ds",
    "Rg",
    "Cn",
    "Nh",
    "Fl",
    "Mc",
    "Lv",
    "Ts",
    "Og",
]


def validate_symbols(value):

    try:
        values_list = value.split()
    except AttributeError:
        try:
            values_list = list(value)
        except (ValueError, TypeError):
            raise TypeError("'elements' must be an iterable of 'str' or 'int' entries.")

    if all(isinstance(s, str) for s in values_list):
        symbols = values_list
        for symbol in symbols:
            if not symbol in valid_symbols:
                raise ValueError(f"Unrecognized element '{symbol}'.")
    elif all(isinstance(i, (int, np.integer)) for i in values_list):
        if any(i < 0 for i in values_list):
            raise ValueError("Atomic numbers must be positive.")
        try:
            symbols = [valid_symbols[i] for i in values_list]
        except IndexError:
            raise ValueError("Atomic number exceeds 118.")
    else:
        raise ValueError("'elements' must be an iterable of 'str' or 'int' entries.")

    return symbols


class Structure:
<<<<<<< HEAD

    def __init__(
        self,
        cell=None,
        elements=None,
        positions=None,
        pbc=None,
        scaling_factor=None,
        cartesian=False
    ):
=======
    """A class representing a crystal structure.

    This class handles the basic geometric and compositional properties of crystal structures,
    including unit cell parameters, atomic positions, and symmetry information.

    Parameters
    ----------
    cell : array_like, optional
        3x3 matrix defining the unit cell vectors, default is identity matrix
    elements : array_like, optional
        Chemical symbols or atomic numbers of atoms, default is ('Ae',)
    positions : array_like, optional
        Fractional coordinates of atoms, shape (n_atoms, 3), default is zeros
    pbc : tuple of bool, optional
        Periodic boundary conditions in x, y, z directions, default is (True, True, True)

    Attributes
    ----------
    cell : ndarray
        3x3 matrix of unit cell vectors
    elements : list
        Chemical symbols of atoms
    positions : ndarray
        Fractional coordinates of atoms
    pbc : tuple
        Periodic boundary conditions
    lattice_parameters : ndarray
        Lengths of unit cell vectors
    angles : ndarray
        Angles between unit cell vectors in degrees
    numbers : list
        Atomic numbers of elements
    composition : dict
        Dictionary of element counts
    cartesian_positions : ndarray
        Cartesian coordinates of atoms
    symmetry_axis : int or None
        Principal symmetry axis if applicable
    crystal_family : str
        Crystal system family
    spacegroup : int
        Space group number
    """

    def __init__(self, cell=None, elements=None, positions=None, pbc=None):
>>>>>>> 5ddf11ef
        if cell is None:
            cell = np.eye(3)
        if elements is None:
            elements = ("Ae",)
        if positions is None:
            positions = np.zeros((len(elements), 3))
        if pbc is None:
            pbc = (True, True, True)

        self.cell = cell
        self.elements = elements
        self.positions = positions
        self.pbc = pbc

        if scaling_factor is not None:
            self.cell *= float(scaling_factor)
        if cartesian:
            self.positions = np.linalg.solve(self.cell.T, self.positions.T).T

    @property
    def cell(self):
        """ndarray: 3x3 matrix defining the unit cell vectors"""
        return self._cell

    @cell.setter
    def cell(self, value):

        self._cell = get_valid_array(value, "cell", dtype=float, shape=(3, 3))
        self._update_spacegroup()

    @property
    def lattice_parameters(self):
        return np.linalg.norm(self._cell, axis=-1)

    @property
    def angles(self):

        normed_cell = self._cell / self.lattice_parameters[:, None]
        dot_product = (normed_cell[[1, 2, 0]] * normed_cell[[2, 0, 1]]).sum(axis=-1)

        return 180.0 / np.pi * np.arccos(dot_product)

    @property
    def elements(self):
        return self._elements

    @elements.setter
    def elements(self, value):

        symbols = validate_symbols(value)
        self._elements = symbols

    @property
    def numbers(self):
        return [valid_symbols.index(symbol) for symbol in self._elements]

    @property
    def composition(self):
        return {
            element: self._elements.count(element) for element in set(self._elements)
        }

    @property
    def positions(self):
        return self._positions

    @positions.setter
    def positions(self, value):

        natoms = len(self.elements)
        self._positions = get_valid_array(
            value, "positions", dtype=float, shape=(natoms, 3)
        )
        self._update_spacegroup()

    @property
    def cartesian_positions(self):
        return self._positions @ self._cell

    @property
    def pbc(self):
        return self._pbc

    @pbc.setter
    def pbc(self, value):

        try:
            boundary_conditions = tuple(bool(b) for b in value)
        except (ValueError, TypeError):
            raise TypeError("'pbc' must be an iterable of 'bool' entries.")
        if len(boundary_conditions) != 3:
            raise ValueError("'pbc' must be of length 3.")

        self._pbc = boundary_conditions

    @property
    def symmetry_axis(self):
        return self._axis

    @property
    def crystal_family(self):
        return self._family

    @property
    def spacegroup(self):
        return self._spcgrp

    def _update_spacegroup(self):

        try:
            lattice = self._cell
            positions = self._positions
            numbers = self.numbers
        except AttributeError:
            pass
        else:
            spcgrp_string = get_spacegroup((lattice, positions, numbers)).split()[1]
            spacegroup = int(spcgrp_string.replace("(", "").replace(")", ""))

            if spacegroup < 3:
                family = "triclinic"
            elif spacegroup < 16:
                family = "monoclinic"
            elif spacegroup < 75:
                family = "orthorhombic"
            elif spacegroup < 89:
                family = "tetragonal(II)"
            elif spacegroup < 143:
                family = "tetragonal(I)"
            elif spacegroup < 149:
                family = "trigonal(II)"
            elif spacegroup < 168:
                family = "trigonal(I)"
            elif spacegroup < 195:
                family = "hexagonal"
            else:
                family = "cubic"

            if family == "monoclinic" or family == "hexagonal":
                axis = np.abs(self.angles - 90.0).argmax()
            elif "tetragonal" in family:
                parameters = self.lattice_parameters
                axis = np.abs(parameters - parameters.mean()).argmax()
            else:
                axis = None

            self._spcgrp = spacegroup
            self._family = family
            self._axis = axis

    def copy(self):
        """Create a deep copy of the structure.

        Returns
        -------
        Structure
            A new Structure instance with copied data
        """
        return Structure(
            cell=self.cell.copy(),
            elements=self.elements[:],
            positions=self.positions.copy(),
            pbc=self.pbc[:],
        )

    def to_ase(self):
        """Convert to ASE Atoms object.

        Returns
        -------
        ase.atoms.Atoms
            Equivalent ASE Atoms object
        """
        from ase.atoms import Atoms

        atoms = Atoms(
            cell=self.cell,
            positions=self.cartesian_positions,
            numbers=self.numbers,
            pbc=self.pbc,
        )

        return atoms

    @classmethod
    def from_file(cls, filename, pbc=(True, True, True)):
<<<<<<< HEAD

        data = read(filename)
        structure = cls(pbc=pbc, **data)
=======
        """Create Structure from structure file using ASE's IO.

        Parameters
        ----------
        filename : str
            Path to structure file
        pbc : tuple of bool, optional
            Periodic boundary conditions, default is (True, True, True)

        Returns
        -------
        Structure
            New Structure instance from file
        """
        from ase.io import read

        atoms = read(filename)
        structure = cls(
            cell=atoms.cell.array,
            elements=atoms.numbers,
            positions=atoms.get_scaled_positions(),
            pbc=pbc,
        )
>>>>>>> 5ddf11ef

        return structure<|MERGE_RESOLUTION|>--- conflicted
+++ resolved
@@ -1,141 +1,30 @@
 import numpy as np
 from spglib import get_spacegroup
 
-<<<<<<< HEAD
-from ..parsers import read
-from ..utils import get_valid_array
-=======
+from elastensor.parsers import read
 from elastensor.utils import get_valid_array
->>>>>>> 5ddf11ef
 
 valid_symbols = [
     # 0
     "Ae",
-    # 1
-    "H",
-    "He",
-    # 2
-    "Li",
-    "Be",
-    "B",
-    "C",
-    "N",
-    "O",
-    "F",
-    "Ne",
-    # 3
-    "Na",
-    "Mg",
-    "Al",
-    "Si",
-    "P",
-    "S",
-    "Cl",
-    "Ar",
-    # 4
-    "K",
-    "Ca",
-    "Sc",
-    "Ti",
-    "V",
-    "Cr",
-    "Mn",
-    "Fe",
-    "Co",
-    "Ni",
-    "Cu",
-    "Zn",
-    "Ga",
-    "Ge",
-    "As",
-    "Se",
-    "Br",
-    "Kr",
-    # 5
-    "Rb",
-    "Sr",
-    "Y",
-    "Zr",
-    "Nb",
-    "Mo",
-    "Tc",
-    "Ru",
-    "Rh",
-    "Pd",
-    "Ag",
-    "Cd",
-    "In",
-    "Sn",
-    "Sb",
-    "Te",
-    "I",
-    "Xe",
-    # 6
-    "Cs",
-    "Ba",
-    "La",
-    "Ce",
-    "Pr",
-    "Nd",
-    "Pm",
-    "Sm",
-    "Eu",
-    "Gd",
-    "Tb",
-    "Dy",
-    "Ho",
-    "Er",
-    "Tm",
-    "Yb",
-    "Lu",
-    "Hf",
-    "Ta",
-    "W",
-    "Re",
-    "Os",
-    "Ir",
-    "Pt",
-    "Au",
-    "Hg",
-    "Tl",
-    "Pb",
-    "Bi",
-    "Po",
-    "At",
-    "Rn",
-    # 7
-    "Fr",
-    "Ra",
-    "Ac",
-    "Th",
-    "Pa",
-    "U",
-    "Np",
-    "Pu",
-    "Am",
-    "Cm",
-    "Bk",
-    "Cf",
-    "Es",
-    "Fm",
-    "Md",
-    "No",
-    "Lr",
-    "Rf",
-    "Db",
-    "Sg",
-    "Bh",
-    "Hs",
-    "Mt",
-    "Ds",
-    "Rg",
-    "Cn",
-    "Nh",
-    "Fl",
-    "Mc",
-    "Lv",
-    "Ts",
-    "Og",
+    # Period 1
+    "H", "He",
+    # Period 2
+    "Li", "Be","B", "C", "N", "O", "F", "Ne",
+    # Period 3
+    "Na", "Mg", "Al", "Si", "P", "S", "Cl", "Ar",
+    # Period 4
+    "K", "Ca", "Sc", "Ti", "V", "Cr", "Mn", "Fe", "Co", 
+    "Ni", "Cu", "Zn", "Ga", "Ge", "As", "Se", "Br", "Kr",
+    # Period 5
+    "Rb", "Sr", "Y", "Zr", "Nb", "Mo", "Tc", "Ru", "Rh", 
+    "Pd", "Ag", "Cd", "In", "Sn", "Sb", "Te", "I", "Xe",
+    # Period 6
+    "Cs", "Ba", "La", "Ce", "Pr", "Nd", "Pm", "Sm", "Eu", "Gd", "Tb", "Dy", "Ho", "Er", "Tm", "Yb", 
+    "Lu", "Hf", "Ta", "W", "Re", "Os", "Ir", "Pt", "Au", "Hg", "Tl", "Pb", "Bi", "Po", "At", "Rn",
+    # Period 7
+    "Fr", "Ra", "Ac", "Th", "Pa", "U", "Np", "Pu", "Am", "Cm", "Bk", "Cf", "Es", "Fm", "Md", "No", 
+    "Lr", "Rf", "Db", "Sg", "Bh", "Hs", "Mt", "Ds", "Rg", "Cn", "Nh", "Fl", "Mc", "Lv", "Ts", "Og",
 ]
 
 
@@ -168,18 +57,6 @@
 
 
 class Structure:
-<<<<<<< HEAD
-
-    def __init__(
-        self,
-        cell=None,
-        elements=None,
-        positions=None,
-        pbc=None,
-        scaling_factor=None,
-        cartesian=False
-    ):
-=======
     """A class representing a crystal structure.
 
     This class handles the basic geometric and compositional properties of crystal structures,
@@ -195,6 +72,10 @@
         Fractional coordinates of atoms, shape (n_atoms, 3), default is zeros
     pbc : tuple of bool, optional
         Periodic boundary conditions in x, y, z directions, default is (True, True, True)
+    scaling_factor : float, optional
+        Real number that multiplies the cell vectors defining the lattice, defalut is 1.0
+    cartesian : bool, optional
+        Specifies whether the position vectors are in cartesian coordinates
 
     Attributes
     ----------
@@ -224,8 +105,15 @@
         Space group number
     """
 
-    def __init__(self, cell=None, elements=None, positions=None, pbc=None):
->>>>>>> 5ddf11ef
+    def __init__(
+        self,
+        cell=None,
+        elements=None,
+        positions=None,
+        pbc=None,
+        scaling_factor=None,
+        cartesian=False
+    ): 
         if cell is None:
             cell = np.eye(3)
         if elements is None:
@@ -412,12 +300,7 @@
 
     @classmethod
     def from_file(cls, filename, pbc=(True, True, True)):
-<<<<<<< HEAD
-
-        data = read(filename)
-        structure = cls(pbc=pbc, **data)
-=======
-        """Create Structure from structure file using ASE's IO.
+        """Create Structure from structure file.
 
         Parameters
         ----------
@@ -431,15 +314,7 @@
         Structure
             New Structure instance from file
         """
-        from ase.io import read
-
-        atoms = read(filename)
-        structure = cls(
-            cell=atoms.cell.array,
-            elements=atoms.numbers,
-            positions=atoms.get_scaled_positions(),
-            pbc=pbc,
-        )
->>>>>>> 5ddf11ef
+        data = read(filename)
+        structure = cls(pbc=pbc, **data)
 
         return structure